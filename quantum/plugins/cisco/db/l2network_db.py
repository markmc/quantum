# vim: tabstop=4 shiftwidth=4 softtabstop=4

# Copyright 2011, Cisco Systems, Inc.
#
#    Licensed under the Apache License, Version 2.0 (the "License"); you may
#    not use this file except in compliance with the License. You may obtain
#    a copy of the License at
#
#         http://www.apache.org/licenses/LICENSE-2.0
#
#    Unless required by applicable law or agreed to in writing, software
#    distributed under the License is distributed on an "AS IS" BASIS, WITHOUT
#    WARRANTIES OR CONDITIONS OF ANY KIND, either express or implied. See the
#    License for the specific language governing permissions and limitations
#    under the License.
# @author: Rohit Agarwalla, Cisco Systems, Inc.

from sqlalchemy.orm import exc

from quantum.common import exceptions as q_exc
from quantum.plugins.cisco import l2network_plugin_configuration as conf
from quantum.plugins.cisco.common import cisco_exceptions as c_exc
from quantum.plugins.cisco.db import l2network_models

<<<<<<< HEAD
import l2network_models
import logging as LOG
=======
>>>>>>> b6e55b41
import quantum.plugins.cisco.db.api as db


def initialize():
    'Establish database connection and load models'
    options = {"sql_connection": "mysql://%s:%s@%s/%s" % (conf.DB_USER,
    conf.DB_PASS, conf.DB_HOST, conf.DB_NAME)}
    db.configure_db(options)


def create_vlanids():
    """Prepopulates the vlan_bindings table"""
    LOG.debug("create_vlanids() called")
    session = db.get_session()
    try:
        vlanid = session.query(l2network_models.VlanID).\
          one()
    except exc.MultipleResultsFound:
        pass
    except exc.NoResultFound:
        start = int(conf.VLAN_START)
        end = int(conf.VLAN_END)
        while start <= end:
            vlanid = l2network_models.VlanID(start)
            session.add(vlanid)
            start += 1
        session.flush()
    return


def get_all_vlanids():
    """Gets all the vlanids"""
    LOG.debug("get_all_vlanids() called")
    session = db.get_session()
    try:
        vlanids = session.query(l2network_models.VlanID).\
          all()
        return vlanids
    except exc.NoResultFound:
        return []


def is_vlanid_used(vlan_id):
    """Checks if a vlanid is in use"""
    LOG.debug("is_vlanid_used() called")
    session = db.get_session()
    try:
        vlanid = session.query(l2network_models.VlanID).\
          filter_by(vlan_id=vlan_id).\
          one()
        return vlanid["vlan_used"]
    except exc.NoResultFound:
        raise c_exc.VlanIDNotFound(vlan_id=vlan_id)


def release_vlanid(vlan_id):
    """Sets the vlanid state to be unused"""
    LOG.debug("release_vlanid() called")
    session = db.get_session()
    try:
        vlanid = session.query(l2network_models.VlanID).\
         filter_by(vlan_id=vlan_id).\
          one()
        vlanid["vlan_used"] = False
        session.merge(vlanid)
        session.flush()
        return vlanid["vlan_used"]
    except exc.NoResultFound:
        raise c_exc.VlanIDNotFound(vlan_id=vlan_id)
    return


def delete_vlanid(vlan_id):
    """Deletes a vlanid entry from db"""
    LOG.debug("delete_vlanid() called")
    session = db.get_session()
    try:
        vlanid = session.query(l2network_models.VlanID).\
          filter_by(vlan_id=vlan_id).\
          one()
        session.delete(vlanid)
        session.flush()
        return vlanid
    except exc.NoResultFound:
        pass


def reserve_vlanid():
    """Reserves the first unused vlanid"""
    LOG.debug("reserve_vlanid() called")
    session = db.get_session()
    try:
        rvlan = session.query(l2network_models.VlanID).\
         filter_by(vlan_used=False).\
          first()
        rvlanid = session.query(l2network_models.VlanID).\
         filter_by(vlan_id=rvlan["vlan_id"]).\
          one()
        rvlanid["vlan_used"] = True
        session.merge(rvlanid)
        session.flush()
        return rvlan["vlan_id"]
    except exc.NoResultFound:
        raise c_exc.VlanIDNotAvailable()


def get_all_vlan_bindings():
    """Lists all the vlan to network associations"""
    LOG.debug("get_all_vlan_bindings() called")
    session = db.get_session()
    try:
        bindings = session.query(l2network_models.VlanBinding).\
          all()
        return bindings
    except exc.NoResultFound:
        return []


def get_vlan_binding(netid):
    """Lists the vlan given a network_id"""
    LOG.debug("get_vlan_binding() called")
    session = db.get_session()
    try:
        binding = session.query(l2network_models.VlanBinding).\
          filter_by(network_id=netid).\
          one()
        return binding
    except exc.NoResultFound:
        raise q_exc.NetworkNotFound(net_id=netid)


def add_vlan_binding(vlanid, vlanname, netid):
    """Adds a vlan to network association"""
    LOG.debug("add_vlan_binding() called")
    session = db.get_session()
    try:
        binding = session.query(l2network_models.VlanBinding).\
          filter_by(vlan_id=vlanid).\
          one()
        raise c_exc.NetworkVlanBindingAlreadyExists(vlan_id=vlanid,
                                                    network_id=netid)
    except exc.NoResultFound:
        binding = l2network_models.VlanBinding(vlanid, vlanname, netid)
        session.add(binding)
        session.flush()
        return binding


def remove_vlan_binding(netid):
    """Removes a vlan to network association"""
    LOG.debug("remove_vlan_binding() called")
    session = db.get_session()
    try:
        binding = session.query(l2network_models.VlanBinding).\
          filter_by(network_id=netid).\
          one()
        session.delete(binding)
        session.flush()
        return binding
    except exc.NoResultFound:
        pass


def update_vlan_binding(netid, newvlanid=None, newvlanname=None):
    """Updates a vlan to network association"""
    LOG.debug("update_vlan_binding() called")
    session = db.get_session()
    try:
        binding = session.query(l2network_models.VlanBinding).\
          filter_by(network_id=netid).\
          one()
        if newvlanid:
            binding["vlan_id"] = newvlanid
        if newvlanname:
            binding["vlan_name"] = newvlanname
        session.merge(binding)
        session.flush()
        return binding
    except exc.NoResultFound:
        raise q_exc.NetworkNotFound(net_id=netid)


def get_all_portprofiles():
    """Lists all the port profiles"""
    LOG.debug("get_all_portprofiles() called")
    session = db.get_session()
    try:
        pps = session.query(l2network_models.PortProfile).\
          all()
        return pps
    except exc.NoResultFound:
        return []


def get_portprofile(tenantid, ppid):
    """Lists a port profile"""
    LOG.debug("get_portprofile() called")
    session = db.get_session()
    try:
        pp = session.query(l2network_models.PortProfile).\
          filter_by(uuid=ppid).\
          one()
        return pp
    except exc.NoResultFound:
        raise c_exc.PortProfileNotFound(tenant_id=tenantid,
                                portprofile_id=ppid)


def add_portprofile(tenantid, ppname, vlanid, qos):
    """Adds a port profile"""
    LOG.debug("add_portprofile() called")
    session = db.get_session()
    try:
        pp = session.query(l2network_models.PortProfile).\
          filter_by(name=ppname).\
          one()
        raise c_exc.PortProfileAlreadyExists(tenant_id=tenantid,
                                       pp_name=ppname)
    except exc.NoResultFound:
        pp = l2network_models.PortProfile(ppname, vlanid, qos)
        session.add(pp)
        session.flush()
        return pp


def remove_portprofile(tenantid, ppid):
    """Removes a port profile"""
    LOG.debug("remove_portprofile() called")
    session = db.get_session()
    try:
        pp = session.query(l2network_models.PortProfile).\
          filter_by(uuid=ppid).\
          one()
        session.delete(pp)
        session.flush()
        return pp
    except exc.NoResultFound:
        pass


def update_portprofile(tenantid, ppid, newppname=None, newvlanid=None,
                       newqos=None):
    """Updates port profile"""
    LOG.debug("update_portprofile() called")
    session = db.get_session()
    try:
        pp = session.query(l2network_models.PortProfile).\
          filter_by(uuid=ppid).\
          one()
        if newppname:
            pp["name"] = newppname
        if newvlanid:
            pp["vlan_id"] = newvlanid
        if newqos:
            pp["qos"] = newqos
        session.merge(pp)
        session.flush()
        return pp
    except exc.NoResultFound:
        raise c_exc.PortProfileNotFound(tenant_id=tenantid,
                                portprofile_id=ppid)


def get_all_pp_bindings():
    """Lists all the port profiles"""
    LOG.debug("get_all_pp_bindings() called")
    session = db.get_session()
    try:
        bindings = session.query(l2network_models.PortProfileBinding).\
          all()
        return bindings
    except exc.NoResultFound:
        return []


def get_pp_binding(tenantid, ppid):
    """Lists a port profile binding"""
    LOG.debug("get_pp_binding() called")
    session = db.get_session()
    try:
        binding = session.query(l2network_models.PortProfileBinding).\
          filter_by(portprofile_id=ppid).\
          one()
        return binding
    except exc.NoResultFound:
        return []


def add_pp_binding(tenantid, portid, ppid, default):
    """Adds a port profile binding"""
    LOG.debug("add_pp_binding() called")
    session = db.get_session()
    try:
        binding = session.query(l2network_models.PortProfileBinding).\
          filter_by(portprofile_id=ppid).\
          one()
        raise c_exc.PortProfileBindingAlreadyExists(pp_id=ppid,
                                                    port_id=portid)
    except exc.NoResultFound:
        binding = l2network_models.PortProfileBinding(tenantid, portid, \
                                                            ppid, default)
        session.add(binding)
        session.flush()
        return binding


def remove_pp_binding(tenantid, portid, ppid):
    """Removes a port profile binding"""
    LOG.debug("remove_pp_binding() called")
    session = db.get_session()
    try:
        binding = session.query(l2network_models.PortProfileBinding).\
          filter_by(portprofile_id=ppid).\
          filter_by(port_id=portid).\
          one()
        session.delete(binding)
        session.flush()
        return binding
    except exc.NoResultFound:
        pass


def update_pp_binding(tenantid, ppid, newtenantid=None, newportid=None,
                                                    newdefault=None):
    """Updates port profile binding"""
    LOG.debug("update_pp_binding() called")
    session = db.get_session()
    try:
        binding = session.query(l2network_models.PortProfileBinding).\
          filter_by(portprofile_id=ppid).\
          one()
        if newtenantid:
            binding["tenant_id"] = newtenantid
        if newportid:
            binding["port_id"] = newportid
        if newdefault:
            binding["default"] = newdefault
        session.merge(binding)
        session.flush()
        return binding
    except exc.NoResultFound:
        raise c_exc.PortProfileNotFound(tenant_id=tenantid,
                                portprofile_id=ppid)<|MERGE_RESOLUTION|>--- conflicted
+++ resolved
@@ -22,11 +22,7 @@
 from quantum.plugins.cisco.common import cisco_exceptions as c_exc
 from quantum.plugins.cisco.db import l2network_models
 
-<<<<<<< HEAD
-import l2network_models
 import logging as LOG
-=======
->>>>>>> b6e55b41
 import quantum.plugins.cisco.db.api as db
 
 
